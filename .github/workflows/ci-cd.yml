name: CI/CD Pipeline

on:
    push:
        branches: [main, develop]
    pull_request:
        branches: [main, develop]

jobs:
<<<<<<< HEAD
    check_for_code_changes:
        name: Check for Code Changes
        runs-on: ubuntu-latest
        outputs:
            has_code_changes: ${{ steps.filter.outputs.src }}
        steps:
            - name: Checkout code
              uses: actions/checkout@v4
              with:
                  fetch-depth: 0 # Required for accurate change detection

            - name: Detect changes
              uses: dorny/paths-filter@v3
              id: filter
              with:
                  # Base branch to compare against.
                  # For PRs, this is the base branch. For pushes, it's the previous commit.
                  # This option is ignored if action is triggered by pull_request event.
                  base: ${{ github.event_name == 'push' && github.event.before || '' }}
                  # List of paths to ignore (e.g., documentation, CI/CD workflows)
                  filters: |
                      src:
                        - '!**/*.md'
                        - '!.gitignore'
                        - '!LICENSE'
                        - '!.github/**'
                  predicate-quantifier: 'every'

    test:
        name: Test & Lint
        runs-on: ubuntu-latest

        strategy:
            matrix:
                node-version: [18.x, 20.x]

        steps:
            - name: Checkout code
              uses: actions/checkout@v4

            - name: Setup Node.js ${{ matrix.node-version }}
              uses: actions/setup-node@v4
              with:
                  node-version: ${{ matrix.node-version }}
                  cache: 'npm'

            - name: Install dependencies
              run: npm ci

            - name: Run linting
              run: npm run lint

            - name: Check code formatting
              run: npm run format:check

            - name: Run tests
              run: npm run test:coverage

            - name: Upload coverage reports
              if: matrix.node-version == '20.x'
              uses: codecov/codecov-action@v5
              with:
                  file: ./coverage/lcov.info
                  flags: unittests
                  name: codecov-umbrella
                  fail_ci_if_error: false

    build:
        name: Build
        runs-on: ubuntu-latest
        needs: test

        steps:
            - name: Checkout code
              uses: actions/checkout@v4

            - name: Setup Node.js
              uses: actions/setup-node@v4
              with:
                  node-version: '20.x'
                  cache: 'npm'

            - name: Install dependencies
              run: npm ci

            - name: Build application
              run: |
                  # Since this is a static site, we'll just verify the public directory exists
                  # and run any build steps if they exist in the future
                  echo "Verifying build artifacts..."
                  ls -la public/

            - name: Upload build artifacts
              uses: actions/upload-artifact@v4
              with:
                  name: build-files
                  path: public/
                  retention-days: 1

    deploy-preview:
        name: Deploy Preview
        runs-on: ubuntu-latest
        needs: [test, build, check_for_code_changes]
        if: github.event_name == 'pull_request' && needs.check_for_code_changes.outputs.has_code_changes == 'true'

        steps:
            - name: Checkout code
              uses: actions/checkout@v4

            - name: Download build artifacts
              uses: actions/download-artifact@v4
              with:
                  name: build-files
                  path: public/

            - name: Deploy to Firebase Hosting (Preview)
              uses: FirebaseExtended/action-hosting-deploy@v0
              with:
                  repoToken: ${{ secrets.GITHUB_TOKEN }}
                  firebaseServiceAccount: ${{ secrets.FIREBASE_SERVICE_ACCOUNT_FORTUDO }}
                  projectId: fortudo
                  expires: 90d
              env:
                  FIREBASE_CLI_EXPERIMENTS: webframeworks

    deploy-production:
        name: Deploy to Production
        runs-on: ubuntu-latest
        needs: [test, build, check_for_code_changes]
        if: github.ref == 'refs/heads/main' && github.event_name == 'push' && needs.check_for_code_changes.outputs.has_code_changes == 'true'

        steps:
            - name: Checkout code
              uses: actions/checkout@v4

            - name: Download build artifacts
              uses: actions/download-artifact@v4
              with:
                  name: build-files
                  path: public/

            - name: Deploy to Firebase Hosting (Production)
              uses: FirebaseExtended/action-hosting-deploy@v0
              with:
                  repoToken: ${{ secrets.GITHUB_TOKEN }}
                  firebaseServiceAccount: ${{ secrets.FIREBASE_SERVICE_ACCOUNT_FORTUDO }}
                  channelId: live
                  projectId: fortudo
              env:
                  FIREBASE_CLI_EXPERIMENTS: webframeworks
=======
  check_for_code_changes:
    name: Check for Code Changes
    runs-on: ubuntu-latest
    outputs:
      has_code_changes: ${{ steps.filter.outputs.src }}
    steps:
      - name: Checkout code
        uses: actions/checkout@v5
        with:
          fetch-depth: 0 # Required for accurate change detection

      - name: Detect changes
        uses: dorny/paths-filter@v3
        id: filter
        with:
          # Base branch to compare against.
          # For PRs, this is the base branch. For pushes, it's the previous commit.
          # This option is ignored if action is triggered by pull_request event.
          base: ${{ github.event_name == 'push' && github.event.before || '' }}
          # List of paths to ignore (e.g., documentation, CI/CD workflows)
          filters: |
            src:
              - '!**/*.md'
              - '!.gitignore'
              - '!LICENSE'
              - '!.github/**'
          predicate-quantifier: 'every'

  test:
    name: Test & Lint
    runs-on: ubuntu-latest

    strategy:
      matrix:
        node-version: [18.x, 20.x]

    steps:
      - name: Checkout code
        uses: actions/checkout@v5

      - name: Setup Node.js ${{ matrix.node-version }}
        uses: actions/setup-node@v4
        with:
          node-version: ${{ matrix.node-version }}
          cache: 'npm'

      - name: Install dependencies
        run: npm ci

      - name: Run linting
        run: npm run lint

      - name: Check code formatting
        run: npm run format:check

      - name: Run tests
        run: npm run test:coverage

      - name: Upload coverage reports
        if: matrix.node-version == '20.x'
        uses: codecov/codecov-action@v5
        with:
          file: ./coverage/lcov.info
          flags: unittests
          name: codecov-umbrella
          fail_ci_if_error: false

  build:
    name: Build
    runs-on: ubuntu-latest
    needs: test

    steps:
      - name: Checkout code
        uses: actions/checkout@v5

      - name: Setup Node.js
        uses: actions/setup-node@v4
        with:
          node-version: '20.x'
          cache: 'npm'

      - name: Install dependencies
        run: npm ci

      - name: Build application
        run: |
          # Since this is a static site, we'll just verify the public directory exists
          # and run any build steps if they exist in the future
          echo "Verifying build artifacts..."
          ls -la public/

      - name: Upload build artifacts
        uses: actions/upload-artifact@v4
        with:
          name: build-files
          path: public/
          retention-days: 1

  deploy-preview:
    name: Deploy Preview
    runs-on: ubuntu-latest
    needs: [test, build, check_for_code_changes]
    if: github.event_name == 'pull_request' && needs.check_for_code_changes.outputs.has_code_changes == 'true'

    steps:
      - name: Checkout code
        uses: actions/checkout@v5

      - name: Download build artifacts
        uses: actions/download-artifact@v5
        with:
          name: build-files
          path: public/

      - name: Deploy to Firebase Hosting (Preview)
        uses: FirebaseExtended/action-hosting-deploy@v0
        with:
          repoToken: ${{ secrets.GITHUB_TOKEN }}
          firebaseServiceAccount: ${{ secrets.FIREBASE_SERVICE_ACCOUNT_FORTUDO }}
          projectId: fortudo
          expires: 7d
        env:
          FIREBASE_CLI_EXPERIMENTS: webframeworks

  deploy-production:
    name: Deploy to Production
    runs-on: ubuntu-latest
    needs: [test, build, check_for_code_changes]
    if: github.ref == 'refs/heads/main' && github.event_name == 'push' && needs.check_for_code_changes.outputs.has_code_changes == 'true'

    steps:
      - name: Checkout code
        uses: actions/checkout@v5

      - name: Download build artifacts
        uses: actions/download-artifact@v5
        with:
          name: build-files
          path: public/

      - name: Deploy to Firebase Hosting (Production)
        uses: FirebaseExtended/action-hosting-deploy@v0
        with:
          repoToken: ${{ secrets.GITHUB_TOKEN }}
          firebaseServiceAccount: ${{ secrets.FIREBASE_SERVICE_ACCOUNT_FORTUDO }}
          channelId: live
          projectId: fortudo
        env:
          FIREBASE_CLI_EXPERIMENTS: webframeworks
>>>>>>> 995ce65e
<|MERGE_RESOLUTION|>--- conflicted
+++ resolved
@@ -7,17 +7,16 @@
         branches: [main, develop]
 
 jobs:
-<<<<<<< HEAD
-    check_for_code_changes:
-        name: Check for Code Changes
-        runs-on: ubuntu-latest
-        outputs:
-            has_code_changes: ${{ steps.filter.outputs.src }}
-        steps:
-            - name: Checkout code
-              uses: actions/checkout@v4
-              with:
-                  fetch-depth: 0 # Required for accurate change detection
+  check_for_code_changes:
+    name: Check for Code Changes
+    runs-on: ubuntu-latest
+    outputs:
+      has_code_changes: ${{ steps.filter.outputs.src }}
+    steps:
+      - name: Checkout code
+        uses: actions/checkout@v5
+        with:
+          fetch-depth: 0 # Required for accurate change detection
 
             - name: Detect changes
               uses: dorny/paths-filter@v3
@@ -46,7 +45,7 @@
 
         steps:
             - name: Checkout code
-              uses: actions/checkout@v4
+              uses: actions/checkout@v5
 
             - name: Setup Node.js ${{ matrix.node-version }}
               uses: actions/setup-node@v4
@@ -82,7 +81,7 @@
 
         steps:
             - name: Checkout code
-              uses: actions/checkout@v4
+              uses: actions/checkout@v5
 
             - name: Setup Node.js
               uses: actions/setup-node@v4
@@ -115,10 +114,10 @@
 
         steps:
             - name: Checkout code
-              uses: actions/checkout@v4
+              uses: actions/checkout@v5
 
             - name: Download build artifacts
-              uses: actions/download-artifact@v4
+              uses: actions/download-artifact@v5
               with:
                   name: build-files
                   path: public/
@@ -141,10 +140,10 @@
 
         steps:
             - name: Checkout code
-              uses: actions/checkout@v4
+              uses: actions/checkout@v5
 
             - name: Download build artifacts
-              uses: actions/download-artifact@v4
+              uses: actions/download-artifact@v5
               with:
                   name: build-files
                   path: public/
@@ -157,156 +156,4 @@
                   channelId: live
                   projectId: fortudo
               env:
-                  FIREBASE_CLI_EXPERIMENTS: webframeworks
-=======
-  check_for_code_changes:
-    name: Check for Code Changes
-    runs-on: ubuntu-latest
-    outputs:
-      has_code_changes: ${{ steps.filter.outputs.src }}
-    steps:
-      - name: Checkout code
-        uses: actions/checkout@v5
-        with:
-          fetch-depth: 0 # Required for accurate change detection
-
-      - name: Detect changes
-        uses: dorny/paths-filter@v3
-        id: filter
-        with:
-          # Base branch to compare against.
-          # For PRs, this is the base branch. For pushes, it's the previous commit.
-          # This option is ignored if action is triggered by pull_request event.
-          base: ${{ github.event_name == 'push' && github.event.before || '' }}
-          # List of paths to ignore (e.g., documentation, CI/CD workflows)
-          filters: |
-            src:
-              - '!**/*.md'
-              - '!.gitignore'
-              - '!LICENSE'
-              - '!.github/**'
-          predicate-quantifier: 'every'
-
-  test:
-    name: Test & Lint
-    runs-on: ubuntu-latest
-
-    strategy:
-      matrix:
-        node-version: [18.x, 20.x]
-
-    steps:
-      - name: Checkout code
-        uses: actions/checkout@v5
-
-      - name: Setup Node.js ${{ matrix.node-version }}
-        uses: actions/setup-node@v4
-        with:
-          node-version: ${{ matrix.node-version }}
-          cache: 'npm'
-
-      - name: Install dependencies
-        run: npm ci
-
-      - name: Run linting
-        run: npm run lint
-
-      - name: Check code formatting
-        run: npm run format:check
-
-      - name: Run tests
-        run: npm run test:coverage
-
-      - name: Upload coverage reports
-        if: matrix.node-version == '20.x'
-        uses: codecov/codecov-action@v5
-        with:
-          file: ./coverage/lcov.info
-          flags: unittests
-          name: codecov-umbrella
-          fail_ci_if_error: false
-
-  build:
-    name: Build
-    runs-on: ubuntu-latest
-    needs: test
-
-    steps:
-      - name: Checkout code
-        uses: actions/checkout@v5
-
-      - name: Setup Node.js
-        uses: actions/setup-node@v4
-        with:
-          node-version: '20.x'
-          cache: 'npm'
-
-      - name: Install dependencies
-        run: npm ci
-
-      - name: Build application
-        run: |
-          # Since this is a static site, we'll just verify the public directory exists
-          # and run any build steps if they exist in the future
-          echo "Verifying build artifacts..."
-          ls -la public/
-
-      - name: Upload build artifacts
-        uses: actions/upload-artifact@v4
-        with:
-          name: build-files
-          path: public/
-          retention-days: 1
-
-  deploy-preview:
-    name: Deploy Preview
-    runs-on: ubuntu-latest
-    needs: [test, build, check_for_code_changes]
-    if: github.event_name == 'pull_request' && needs.check_for_code_changes.outputs.has_code_changes == 'true'
-
-    steps:
-      - name: Checkout code
-        uses: actions/checkout@v5
-
-      - name: Download build artifacts
-        uses: actions/download-artifact@v5
-        with:
-          name: build-files
-          path: public/
-
-      - name: Deploy to Firebase Hosting (Preview)
-        uses: FirebaseExtended/action-hosting-deploy@v0
-        with:
-          repoToken: ${{ secrets.GITHUB_TOKEN }}
-          firebaseServiceAccount: ${{ secrets.FIREBASE_SERVICE_ACCOUNT_FORTUDO }}
-          projectId: fortudo
-          expires: 7d
-        env:
-          FIREBASE_CLI_EXPERIMENTS: webframeworks
-
-  deploy-production:
-    name: Deploy to Production
-    runs-on: ubuntu-latest
-    needs: [test, build, check_for_code_changes]
-    if: github.ref == 'refs/heads/main' && github.event_name == 'push' && needs.check_for_code_changes.outputs.has_code_changes == 'true'
-
-    steps:
-      - name: Checkout code
-        uses: actions/checkout@v5
-
-      - name: Download build artifacts
-        uses: actions/download-artifact@v5
-        with:
-          name: build-files
-          path: public/
-
-      - name: Deploy to Firebase Hosting (Production)
-        uses: FirebaseExtended/action-hosting-deploy@v0
-        with:
-          repoToken: ${{ secrets.GITHUB_TOKEN }}
-          firebaseServiceAccount: ${{ secrets.FIREBASE_SERVICE_ACCOUNT_FORTUDO }}
-          channelId: live
-          projectId: fortudo
-        env:
-          FIREBASE_CLI_EXPERIMENTS: webframeworks
->>>>>>> 995ce65e
+                  FIREBASE_CLI_EXPERIMENTS: webframeworks